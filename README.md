# MoverScorePlus 🚀

MoverScorePlus is an enhanced implementation inspired by the original MoverScore, as introduced by the AIPHES research group for evaluating text similarity using advanced natural language processing techniques. This project seeks to build upon the foundational work done in the [MoverScore GitHub repository](https://github.com/AIPHES/emnlp19-moverscore) by incorporating additional features, optimizations, and user-friendly documentation for broader accessibility and use in natural language processing applications.

## Description ✍️

This project contains Python scripts leveraging pre-trained models from the Hugging Face Transformers library to calculate text similarity scores. Designed to assist researchers and developers in natural language processing, MoverScorePlus offers a powerful tool for evaluating the semantic similarity between two pieces of text with improvements in ease of use and performance.

## Installation 🛠️

To install the required dependencies, run the following command:

```bash
pip install -r requirements.txt
```

### Requirements ⚙️

- torch==2.2.0
- transformers==4.37.2
- pyemd==1.0.0
- numpy==1.24.4

## Usage 📖

Follow these examples to use the scripts:

<<<<<<< HEAD
```python
# Example usage of the moverscore.py script
from src.moverscore import MoverScore, MoverScoreConfig
=======
1. Clone the reposity into your working folder

```bash
git clone https://github.com/BSc-Thesis-Tamas-Tibor/moverscore.git
```

2. Use the package as follows:

```python
# Example usage of the moverscore.py script
from MoverScorePlus import MoverScore, MoverScoreConfig
>>>>>>> ad703a44
config = MoverScoreConfig(stop_words=["<Your stopwords>"])

# Create the configuration of the score
moverscore = MoverScore(config=config)

# Create lists of the documents, please note that
# each string represents one whole document, therefore
# the number of elements in the two lists must match
ref = ["<Your list of reference texts>"]
hyp = ["<Your list of hypothesis texts>"]

# Call the moverscore
moverscore(ref, hyp)
```

## Test the score 📔

We provide an example notebook to test the score in [google colab](https://colab.research.google.com/drive/1KvG1L2kmd2Ptt_mvDeAzihvREaqJRWAJ?usp=sharing).

## License 📄

This project is licensed under the terms of the MIT license. For more information, see the LICENSE file.

## Contributing 👥

Contributions to this project are welcome. Please follow the standard pull request process for contributions.

---

## Acknowledgments 🤝 

This project was inspired by and is based upon the foundational work done by the AIPHES research group in their [emnlp19-moverscore](https://github.com/AIPHES/emnlp19-moverscore) repository. We extend our gratitude to the original authors for their significant contributions to the field of natural language processing.

If you find it useful please cite the following paper:

```
@inproceedings{zhao2019moverscore,
  title = {MoverScore: Text Generation Evaluating with Contextualized Embeddings and Earth Mover Distance},
  month = {August},
  year = {2019},
  author = {Wei Zhao, Maxime Peyrard, Fei Liu, Yang Gao, Christian M. Meyer, Steffen Eger},
  address = {Hong Kong, China},
  publisher = {Association for Computational Linguistics},
  booktitle = {Proceedings of the 2019 Conference on Empirical Methods in Natural Language Processing},
  }
```<|MERGE_RESOLUTION|>--- conflicted
+++ resolved
@@ -25,11 +25,6 @@
 
 Follow these examples to use the scripts:
 
-<<<<<<< HEAD
-```python
-# Example usage of the moverscore.py script
-from src.moverscore import MoverScore, MoverScoreConfig
-=======
 1. Clone the reposity into your working folder
 
 ```bash
@@ -41,7 +36,6 @@
 ```python
 # Example usage of the moverscore.py script
 from MoverScorePlus import MoverScore, MoverScoreConfig
->>>>>>> ad703a44
 config = MoverScoreConfig(stop_words=["<Your stopwords>"])
 
 # Create the configuration of the score
